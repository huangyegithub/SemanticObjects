--- conflicted
+++ resolved
@@ -19,11 +19,7 @@
 
 open class MicroObjectTest : StringSpec() {
     protected enum class StringLoad {STMT, CLASS, PRG, PATH, RES}
-<<<<<<< HEAD
-    protected var settings = Settings(false, false,  "/tmp/mo","","","urn:")
-=======
-    protected var settings = Settings(false,  "/tmp/mo","","","urn:", useRule = false)
->>>>>>> ae35bd15
+    protected var settings = Settings(false, false,  "/tmp/mo","","","urn:", useRule = false)
     protected fun loadBackground(path : String){
         val file = File(path)
         val backgr = file.readText()
