--- conflicted
+++ resolved
@@ -18,31 +18,9 @@
     }
 
     init {
-<<<<<<< HEAD
-        "parsing double"{
-            val input = this::class.java.classLoader.getResource("double.smol").file
-            repl.initInterpreter(input)
-            assertNotNull(repl.interpreter)
-        }
-        "parsing geo"{
-            val input = this::class.java.classLoader.getResource("geo.smol").file
-            repl.initInterpreter(input)
-            assertNotNull(repl.interpreter)
-        }
-        "parsing simulate"{
-            val input = this::class.java.classLoader.getResource("simulate.smol").file
-            repl.initInterpreter(input)
-            assertNotNull(repl.interpreter)
-        }
-        "parsing test"{
-            val input = this::class.java.classLoader.getResource("test.smol").file
-            repl.initInterpreter(input)
-            assertNotNull(repl.interpreter)
-=======
         for( str in listOf("double", "overload", "scene", "simulate", "test", "TwoThreeTree", "types", "poly"))
         "parsing $str"{
             assert(load(this::class.java.classLoader.getResource("$str.smol").file))
->>>>>>> a312619e
         }
     }
 }