--- conflicted
+++ resolved
@@ -43,20 +43,6 @@
             .replace("run:", runPrefix)
             .replace("smol:", langPrefix)
     }
-<<<<<<< HEAD
-    // Right now all these prefixes are a mess: Better functions below?
-    // fun replaceKnownPrefixes(string: String) : String{
-    //     var stringCopy = string
-    //     prefixMap().forEach {k, v -> stringCopy = stringCopy.replace("$k:", "$v:") }
-    //     return stringCopy
-    // }
-    // fun replaceKnownPrefixesNoColon(string: String) : String{ //For the HermiT parser, BEWARE: requires that the prefixes and in #
-    //     var stringCopy = string
-    //     prefixMap().forEach {k, v -> stringCopy = stringCopy.replace("$k:", "$v") }
-    //     return stringCopy
-    // }
-=======
->>>>>>> ae35bd15
     fun prefixes() : String =
         """@prefix smol: <${langPrefix}> .
            @prefix prog: <${progPrefix}>.
@@ -79,19 +65,6 @@
         "--load" to "repl",       "-l" to "repl",
     ).default("repl")
 
-<<<<<<< HEAD
-    private val back         by option("--back",        "-b",  help="path to a .ttl file that contains OWL class definitions as background knowledge.").path()
-    private val backrules    by option("--backrules",   "-br", help="path to a file that contains derivation rules in Jena syntax.").path()
-    private val domainPrefix by option("--domain",      "-d",  help="prefix for domain:.").default("https://github.com/edkamb/SemanticObjects/ontologies/default#")
-    private val input        by option("--input",       "-i",  help="path to a .smol file which is loaded on startup.").path()
-    private val jOut         by option("--output",      "-o",  help="Java output.").path().default(Paths.get("/tmp/mo/java"))
-    private val jPackage     by option("--package",     "-p",  help="Java package.").default("no.uio.microobject")
-    private val jEnforce     by option("--semantic",    "-s",  help="Enforces a semantic translation, even in a non-semantic fragment.").flag()
-    private val replay       by option("--replay",      "-r",  help="path to a file containing a series of shell commands.").path()
-    private val tmp          by option("--tmp",         "-t",  help="path to a directory used to store temporary files.").path().default(Paths.get("/tmp/mo"))
-    private val verbose      by option("--verbose",     "-v",  help="Verbose output.").flag()
-    private val materialize  by option("--materialize", "-m",  help="Materialize triples and dump to file.").flag()
-=======
     private val back         by option("--back",      "-b",  help="path to a .ttl file that contains OWL class definitions as background knowledge.").path()
     private val backrules    by option("--backrules", "-br", help="path to a file that contains derivation rules in Jena syntax.").path()
     private val domainPrefix by option("--domain",    "-d",  help="prefix for domain:.").default("http://github.com/edkamb/SemanticObjects/ontologies/default#")
@@ -100,7 +73,7 @@
     private val tmp          by option("--tmp",       "-t",  help="path to a directory used to store temporary files.").path().default(Paths.get("/tmp/mo"))
     private val verbose      by option("--verbose",   "-v",  help="Verbose output.").flag()
     private val useRule      by option("--userules",  "-ur", help="Uses the Jena rule mechanism for rule methods.").flag()
->>>>>>> ae35bd15
+    private val materialize  by option("--materialize", "-m",  help="Materialize triples and dump to file.").flag()
 
     override fun run() {
         org.apache.jena.query.ARQ.init()
@@ -127,7 +100,6 @@
             exitProcess(-1)
         }
 
-<<<<<<< HEAD
         if(mainMode == "compile") {
             val lexer = WhileLexer(CharStreams.fromFileName(input.toString()))
             val tokens = CommonTokenStream(lexer)
@@ -137,7 +109,7 @@
             val visitor = Translate()
             val pair = visitor.generateStatic(tree)
 
-            val settings = Settings(verbose, materialize, tmp.toString(), backgr, backgrrules, domainPrefix)
+            val settings = Settings(verbose, materialize, tmp.toString(), backgr, backgrrules, domainPrefix, useRule = useRule)
             val tripleManager = TripleManager(settings, pair.second, null)
 
             val tC = TypeChecker(tree, settings, tripleManager)
@@ -151,9 +123,6 @@
         }
 
         val repl = REPL( Settings(verbose, materialize, tmp.toString(), backgr, backgrrules, domainPrefix))
-=======
-        val repl = REPL( Settings(verbose, tmp.toString(), backgr, backgrrules, domainPrefix, useRule = useRule))
->>>>>>> ae35bd15
         if(input != null){
             repl.command("read", input.toString())
         }
