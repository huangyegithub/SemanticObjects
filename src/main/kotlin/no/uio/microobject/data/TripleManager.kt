--- conflicted
+++ resolved
@@ -671,10 +671,7 @@
                             else
                                 description = description.replace("%$fd",ll.toString())
                         }
-<<<<<<< HEAD
-=======
-
->>>>>>> a10efe04
+
                         //this instantiates blank nodes so they are stable over subqueries, should probably be moved into the translation
                         val matches = Regex("_:[a-zA-Z0-9]*").findAll(description)
                         for(m in matches) {
