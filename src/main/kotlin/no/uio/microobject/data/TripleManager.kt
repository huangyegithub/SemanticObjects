--- conflicted
+++ resolved
@@ -252,16 +252,10 @@
                 addIfMatch(uriTriple("${prog}${fieldName}", "${rdf}type", "${smol}Field"), searchTriple, matchingTriples, pseudo)
                 addIfMatch(uriTriple("${prog}${fieldName}", "${rdfs}domain", "${prog}${className}"), searchTriple, matchingTriples, pseudo)
 
-<<<<<<< HEAD
                 if(fieldEntry.type == INTTYPE ) {
                     addIfMatch(uriTriple("${prog}${fieldName}", "${rdf}type", "${owl}DatatypeProperty"), searchTriple, matchingTriples, pseudo)
                     addIfMatch(uriTriple("${prog}${fieldName}", "${rdfs}range", XSDDatatype.XSDinteger.uri), searchTriple, matchingTriples, pseudo)
                 } else if(fieldEntry.type == STRINGTYPE) {
-=======
-                // TODO: Add range axioms?
-                // TODO: should ERROR also be here?
-                if(fieldEntry.type == INTTYPE || fieldEntry.type == STRINGTYPE || fieldEntry.type == DOUBLETYPE || fieldEntry.type == BOOLEANTYPE) {
->>>>>>> 1de910a4
                     addIfMatch(uriTriple("${prog}${fieldName}", "${rdf}type", "${owl}DatatypeProperty"), searchTriple, matchingTriples, pseudo)
                     addIfMatch(uriTriple("${prog}${fieldName}", "${rdfs}range", XSDDatatype.XSDstring.uri), searchTriple, matchingTriples, pseudo)
                 } else {
