--- conflicted
+++ resolved
@@ -8,8 +8,6 @@
 import no.uio.microobject.type.*
 import java.util.*
 
-<<<<<<< HEAD
-=======
 //This will be used for snapshots
 class State(initStack  : Stack<StackEntry>, initHeap: GlobalMemory, simMemory: SimulationMemory, initInfo : StaticTable, private val settings: Settings, private val interpreter: Interpreter? = null) {
     private val stack: Stack<StackEntry> = initStack.clone() as Stack<StackEntry>
@@ -161,7 +159,6 @@
 }
 
 
->>>>>>> ae35bd15
 
 /*
 We use the term "heap" NOT in the sense of C and other low-level here.
@@ -209,8 +206,6 @@
         return null
     }
 
-<<<<<<< HEAD
-=======
     fun dumpClasses() : String{
         var res = ""
         for(obj in fieldTable){
@@ -254,7 +249,6 @@
 
         return res
     }
->>>>>>> ae35bd15
 }
 
 data class StackEntry(val active: Statement, val store: Memory, val obj: LiteralExpr, val id: Int)