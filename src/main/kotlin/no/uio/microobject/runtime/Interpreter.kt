--- conflicted
+++ resolved
@@ -61,9 +61,6 @@
 //There is probably something in the standard library for this pattern
 class InterpreterBridge(var interpreter: Interpreter?)
 
-
-
-
 class Interpreter(
     val stack: Stack<StackEntry>,               // This is the process stack
     var heap: GlobalMemory,             // This is a map from objects to their heap memory
@@ -132,15 +129,10 @@
     }
 
 
-<<<<<<< HEAD
     // Run OWL query and return all instances of the described class.
     // str should be in Manchester syntax
     fun owlQuery(str: String): NodeSet<OWLNamedIndividual> {
         val out : String = settings.replaceKnownPrefixesNoColon(str.removeSurrounding("\""))
-=======
-    private fun owlQuery(str: String): NodeSet<OWLNamedIndividual> {
-        val out = settings.replaceKnownPrefixesNoColon(str.removeSurrounding("\""))
->>>>>>> ae35bd15
         val m = OWLManager.createOWLOntologyManager()
         val ontology = tripleManager.getCompleteOntology()
         val reasoner = Reasoner.ReasonerFactory().createReasoner(ontology)
@@ -149,24 +141,12 @@
         return reasoner.getInstances(parser.parseClassExpression(out))
     }
 
-<<<<<<< HEAD
     // Dump all triples in the virtual model to ${settings.outpath}/output.ttl
-    internal fun dump() {
+    internal fun dump(forceRule : Boolean = false) {
         var model = tripleManager.getCompleteModel()
         File("${settings.outpath}").mkdirs()
         File("${settings.outpath}/output.ttl").createNewFile()
         model.write(FileWriter("${settings.outpath}/output.ttl"),"TTL")
-=======
-    internal fun dump(forceRule : Boolean = false) {
-        val output = File("${settings.outpath}/output.ttl")
-        output.parentFile.mkdirs()
-        if (!output.exists()) output.createNewFile()
-        output.writeText(dumpTtl())
-    }
-
-    fun dumpTtl(forceRule : Boolean = false) : String{
-        return State(stack, heap, simMemory, staticInfo, settings, this).dump() // snapshot management goes here
->>>>>>> ae35bd15
     }
 
     fun evalTopMost(expr: Expression) : LiteralExpr{
